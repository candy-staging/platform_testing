--- conflicted
+++ resolved
@@ -132,30 +132,5 @@
     NeuralNetworksTest_static \
     NeuralNetworksTest_static_asan \
     SurfaceFlinger_test \
-<<<<<<< HEAD
     lmkd_unit_test \
-    vrflinger_test
-
-# Android Things specific tests
-ifeq ($(PRODUCT_IOT),true)
-
-native_tests += \
-    audiomap_test \
-    coprocman_tests \
-    crash_reporter_tests \
-    libandroidthings_pio_tests \
-    libaudiodevicedriver_test \
-    libbootanimation_iot_test \
-    libbrillo_test \
-    libchrome_test \
-    libusersensors_binder_test \
-    metricsd_tests \
-    peripheralman_unittests \
-    pio_unittests \
-    sensors_userdriver_test \
-    userinputdriver_test
-
-endif  # PRODUCT_IOT == true
-=======
-    lmkd_unit_test
->>>>>>> 6995f123
+    vrflinger_test